"""
Root CPIX class
"""
from . import etree, ContentKeyList, DRMSystemList, UsageRuleList, PeriodList,\
    KeyPeriodFilter, XSI, NSMAP
from .base import CPIXComparableBase


class CPIX(CPIXComparableBase):
    def __init__(self,
                 content_keys=None,
                 drm_systems=None,
                 usage_rules=None,
                 periods=None,
<<<<<<< HEAD
                 content_id=None):
=======
                 version=None):
>>>>>>> 455cebe3
        self._content_keys = ContentKeyList()
        self._drm_systems = DRMSystemList()
        self._usage_rules = UsageRuleList()
        self._periods = PeriodList()
<<<<<<< HEAD
        self._content_id = None
=======
        self._version = None
>>>>>>> 455cebe3

        if content_keys is not None:
            self.content_keys = content_keys
        if drm_systems is not None:
            self.drm_systems = drm_systems
        if usage_rules is not None:
            self.usage_rules = usage_rules
        if periods is not None:
            self.periods = periods
        if content_id is not None:
            self.content_id = content_id

        self.version = version

    @property
    def content_keys(self):
        return self._content_keys

    @content_keys.setter
    def content_keys(self, content_keys):
        if isinstance(content_keys, ContentKeyList):
            self._content_keys = content_keys
        else:
            raise TypeError("content_keys should be a ContentKeyList")

    @property
    def drm_systems(self):
        return self._drm_systems

    @drm_systems.setter
    def drm_systems(self, drm_systems):
        if isinstance(drm_systems, DRMSystemList):
            self._drm_systems = drm_systems
        else:
            raise TypeError("drm_systems should be a DRMSystemList")

    @property
    def usage_rules(self):
        return self._usage_rules

    @usage_rules.setter
    def usage_rules(self, usage_rules):
        if isinstance(usage_rules, UsageRuleList):
            self._usage_rules = usage_rules
        else:
            raise TypeError("usage_rules should be a UsageRuleList")

    @property
    def periods(self):
        return self._periods

    @periods.setter
    def periods(self, periods):
        if isinstance(periods, PeriodList):
            self._periods = periods
        else:
            raise TypeError("periods should be a PeriodList")

    @property
<<<<<<< HEAD
    def content_id(self):
        return self._content_id

    @content_id.setter
    def content_id(self, content_id):
        if isinstance(content_id, str):
            self._content_id = content_id
        elif content_id == None:
            self._content_id = None
        else:
            raise TypeError("content_id should be a string")
=======
    def version(self):
        return self._version

    @version.setter
    def version(self, version):
        if isinstance(version, str):
            self._version = version
        elif version == None:
            self._version = None
        else:
            raise TypeError("version should be a string")
>>>>>>> 455cebe3

    def element(self):
        el = etree.Element("CPIX", nsmap=NSMAP)
        el.set("{{{xsi}}}schemaLocation".format(
            xsi=XSI), "urn:dashif:org:cpix cpix.xsd")
<<<<<<< HEAD
        if (self.content_id is not None and
                isinstance(self.content_id, str)):
            el.set("contentId", self.content_id)
=======

        if (self.version is not None and
                isinstance(self.version, str)):
            el.set("version", self.version)
>>>>>>> 455cebe3
        if (self.content_keys is not None and
                isinstance(self.content_keys, ContentKeyList) and
                len(self.content_keys) > 0):
            el.append(self.content_keys.element())
        if (self.drm_systems is not None and
                isinstance(self.drm_systems, DRMSystemList) and
                len(self.drm_systems) > 0):
            el.append(self.drm_systems.element())
        if (self.usage_rules is not None and
                isinstance(self.usage_rules, UsageRuleList) and
                len(self.usage_rules) > 0):
            el.append(self.usage_rules.element())
        if (self.periods is not None and
                isinstance(self.periods, PeriodList) and
                len(self.periods) > 0):
            el.append(self.periods.element())
        return el

    @staticmethod
    def parse(xml):
        """
        Parse a CPIX xml
        """
        if isinstance(xml, (str, bytes)):
            xml = etree.fromstring(xml)

        new_cpix = CPIX()

<<<<<<< HEAD
        if "contentId" in xml.attrib:
            new_cpix.content_id = xml.attrib["contentId"]
=======
        if "version" in xml.attrib:
            new_cpix.version = xml.attrib["version"]
>>>>>>> 455cebe3

        for element in xml.getchildren():
            tag = etree.QName(element.tag).localname

            if tag == "ContentKeyList":
                new_cpix.content_keys = ContentKeyList.parse(element)
            if tag == "DRMSystemList":
                new_cpix.drm_systems = DRMSystemList.parse(element)
            if tag == "ContentKeyUsageRuleList":
                new_cpix.usage_rules = UsageRuleList.parse(element)
            if tag == "ContentKeyPeriodList":
                new_cpix.periods = PeriodList.parse(element)

        return new_cpix

    # content check functions
    def check_usage_rules(self):
        """
        Checks each usage rule references a valid content key
        """
        keys = [key.kid for key in self.content_keys]
        errors = []

        for usage_rule in self.usage_rules:
            if usage_rule.kid not in keys:
                errors.append(
                    "usage rule references missing kid: {kid}".format(
                        kid=usage_rule.kid))
        if len(errors) == 0:
            return (True, errors)
        else:
            return (False, errors)

    def check_drm_systems(self):
        """
        Checks each drm system references a valid content key
        """
        keys = [key.kid for key in self.content_keys]
        errors = []

        for drm_system in self.drm_systems:
            if drm_system.kid not in keys:
                errors.append(
                    "DRM system references missing kid: {kid}".format(
                        kid=drm_system.kid))
        if len(errors) == 0:
            return (True, errors)
        else:
            return (False, errors)

    def check_period_filters(self):
        """
        Checks each period filter references a valid period
        """
        periods = [period.id for period in self.periods]
        errors = []

        for usage_rule in self.usage_rules:
            for filter in usage_rule:
                if (isinstance(filter, KeyPeriodFilter) and
                        filter.period_id not in periods):
                    errors.append(
                        "period filter references missing period: {id}".format(
                            id=filter.period_id))
        if len(errors) == 0:
            return (True, errors)
        else:
            return (False, errors)

    def validate_content(self):
        """
        Confirms content is valid:
            usage rules must reference a valid content key
            drm systems must reference a valid content key
            period filters in usage rules must reference a valid period
        """
        errors = []
        errors += self.check_usage_rules()[1]
        errors += self.check_drm_systems()[1]
        errors += self.check_period_filters()[1]

        if len(errors) == 0:
            return (True, errors)
        else:
            return (False, errors)<|MERGE_RESOLUTION|>--- conflicted
+++ resolved
@@ -12,20 +12,14 @@
                  drm_systems=None,
                  usage_rules=None,
                  periods=None,
-<<<<<<< HEAD
-                 content_id=None):
-=======
+                 content_id=None,
                  version=None):
->>>>>>> 455cebe3
         self._content_keys = ContentKeyList()
         self._drm_systems = DRMSystemList()
         self._usage_rules = UsageRuleList()
         self._periods = PeriodList()
-<<<<<<< HEAD
         self._content_id = None
-=======
         self._version = None
->>>>>>> 455cebe3
 
         if content_keys is not None:
             self.content_keys = content_keys
@@ -85,7 +79,6 @@
             raise TypeError("periods should be a PeriodList")
 
     @property
-<<<<<<< HEAD
     def content_id(self):
         return self._content_id
 
@@ -97,7 +90,8 @@
             self._content_id = None
         else:
             raise TypeError("content_id should be a string")
-=======
+
+    @property
     def version(self):
         return self._version
 
@@ -109,22 +103,17 @@
             self._version = None
         else:
             raise TypeError("version should be a string")
->>>>>>> 455cebe3
 
     def element(self):
         el = etree.Element("CPIX", nsmap=NSMAP)
         el.set("{{{xsi}}}schemaLocation".format(
             xsi=XSI), "urn:dashif:org:cpix cpix.xsd")
-<<<<<<< HEAD
         if (self.content_id is not None and
                 isinstance(self.content_id, str)):
             el.set("contentId", self.content_id)
-=======
-
         if (self.version is not None and
                 isinstance(self.version, str)):
             el.set("version", self.version)
->>>>>>> 455cebe3
         if (self.content_keys is not None and
                 isinstance(self.content_keys, ContentKeyList) and
                 len(self.content_keys) > 0):
@@ -153,13 +142,11 @@
 
         new_cpix = CPIX()
 
-<<<<<<< HEAD
         if "contentId" in xml.attrib:
             new_cpix.content_id = xml.attrib["contentId"]
-=======
+
         if "version" in xml.attrib:
             new_cpix.version = xml.attrib["version"]
->>>>>>> 455cebe3
 
         for element in xml.getchildren():
             tag = etree.QName(element.tag).localname
